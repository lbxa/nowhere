// Location-related types
<<<<<<< HEAD
export * from "./location.types.js";
=======
export * from "./location.types";
>>>>>>> ac84d30c

// Middleware types
export * from "./middleware.types";<|MERGE_RESOLUTION|>--- conflicted
+++ resolved
@@ -1,9 +1,5 @@
 // Location-related types
-<<<<<<< HEAD
-export * from "./location.types.js";
-=======
 export * from "./location.types";
->>>>>>> ac84d30c
 
 // Middleware types
 export * from "./middleware.types";